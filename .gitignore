# Byte-compiled / optimized / DLL files
__pycache__/
*.py[cod]
*$py.class

# C extensions
*.so

# Distribution / packaging
.Python
build/
data/enriched_events
data/input_pcaps
data/summaries
data/zeek
data/zeek_parsed
develop-eggs/
dist/
downloads/
eggs/
.eggs/
lib/
lib64/
parts/
sdist/
predictions/
var/
wheels/
share/python-wheels/
*.egg-info/
.installed.cfg
*.egg
MANIFEST

# PyInstaller
#  Usually these files are written by a python script from a template
#  before PyInstaller builds the exe, so as to inject date/other infos into it.
*.manifest
*.spec

# Installer logs
pip-log.txt
pip-delete-this-directory.txt

# Unit test / coverage reports
htmlcov/
.tox/
.nox/
.coverage
.coverage.*
.cache
nosetests.xml
coverage.xml
*.cover
*.py,cover
.hypothesis/
.pytest_cache/
cover/

# Translations
*.mo
*.pot

# Django stuff:
*.log
local_settings.py
db.sqlite3
db.sqlite3-journal

# Flask stuff:
instance/
.webassets-cache

# Scrapy stuff:
.scrapy

# Sphinx documentation
docs/_build/

# PyBuilder
.pybuilder/
target/

# Jupyter Notebook
.ipynb_checkpoints

# IPython
profile_default/
ipython_config.py

# pyenv
#   For a library or package, you might want to ignore these files since the code is
#   intended to run in multiple environments; otherwise, check them in:
# .python-version

# pipenv
#   According to pypa/pipenv#598, it is recommended to include Pipfile.lock in version control.
#   However, in case of collaboration, if having platform-specific dependencies or dependencies
#   having no cross-platform support, pipenv may install dependencies that don't work, or not
#   install all needed dependencies.
#Pipfile.lock

# UV
#   Similar to Pipfile.lock, it is generally recommended to include uv.lock in version control.
#   This is especially recommended for binary packages to ensure reproducibility, and is more
#   commonly ignored for libraries.
#uv.lock

# poetry
#   Similar to Pipfile.lock, it is generally recommended to include poetry.lock in version control.
#   This is especially recommended for binary packages to ensure reproducibility, and is more
#   commonly ignored for libraries.
#   https://python-poetry.org/docs/basic-usage/#commit-your-poetrylock-file-to-version-control
#poetry.lock

# pdm
#   Similar to Pipfile.lock, it is generally recommended to include pdm.lock in version control.
#pdm.lock
#   pdm stores project-wide configurations in .pdm.toml, but it is recommended to not include it
#   in version control.
#   https://pdm.fming.dev/latest/usage/project/#working-with-version-control
#   https://pdm.fming.dev/#use-with-ide
.pdm.toml
.pdm-python
.pdm-build/

# PEP 582; used by e.g. github.com/David-OConnor/pyflow and github.com/pdm-project/pdm
__pypackages__/

# Celery stuff
celerybeat-schedule
celerybeat.pid

# SageMath parsed files
*.sage.py

# Environments
.env
.venv
.python-version
env/
venv/
ENV/
env.bak/
venv.bak/

# Spyder project settings
.spyderproject
.spyproject

# Rope project settings
.ropeproject

# mkdocs documentation
/site

# mypy
.mypy_cache/
.dmypy.json
dmypy.json

# Pyre type checker
.pyre/

# pytype static type analyzer
.pytype/

# Cython debug symbols
cython_debug/

# PyCharm
#  JetBrains specific template is maintained in a separate JetBrains.gitignore that can
#  be found at https://github.com/github/gitignore/blob/main/Global/JetBrains.gitignore
#  and can be added to the global gitignore or merged into this file.  For a more nuclear
#  option (not recommended) you can uncomment the following to ignore the entire idea folder.
#.idea/

# PyPI configuration file
.pypirc
<<<<<<< HEAD
data
legacy
predictions
test_mapper.db
=======
legacy/
data
>>>>>>> 70bea7d0
<|MERGE_RESOLUTION|>--- conflicted
+++ resolved
@@ -177,12 +177,7 @@
 
 # PyPI configuration file
 .pypirc
-<<<<<<< HEAD
 data
 legacy
 predictions
-test_mapper.db
-=======
-legacy/
-data
->>>>>>> 70bea7d0
+test_mapper.db