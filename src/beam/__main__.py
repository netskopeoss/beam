--- conflicted
+++ resolved
@@ -1,5 +1,3 @@
-<<<<<<< HEAD
-=======
 """Main module for the BEAM package."""
 
 # Copyright 2025 Netskope, Inc.
@@ -28,7 +26,6 @@
 # - Dagmawi Mulugeta
 
 import logging
->>>>>>> 194973d2
 import logging.config
 from run import MultiHotEncoder, run
 from beam.constants import LOG_CONFIG
