"""Detect Module"""

# Copyright 2025 Netskope, Inc.
# Redistribution and use in source and binary forms, with or without modification, are permitted provided that the
# following conditions are met:

# 1. Redistributions of source code must retain the above copyright notice, this list of conditions and the following
# disclaimer.

# 2. Redistributions in binary form must reproduce the above copyright notice, this list of conditions and the following
# disclaimer in the documentation and/or other materials provided with the distribution.

# 3. Neither the name of the copyright holder nor the names of its contributors may be used to endorse or promote
# products derived from this software without specific prior written permission.

# THIS SOFTWARE IS PROVIDED BY THE COPYRIGHT HOLDERS AND CONTRIBUTORS "AS IS" AND ANY EXPRESS OR IMPLIED WARRANTIES,
# INCLUDING, BUT NOT LIMITED TO, THE IMPLIED WARRANTIES OF MERCHANTABILITY AND FITNESS FOR A PARTICULAR PURPOSE ARE
# DISCLAIMED. IN NO EVENT SHALL THE COPYRIGHT HOLDER OR CONTRIBUTORS BE LIABLE FOR ANY DIRECT, INDIRECT, INCIDENTAL,
# SPECIAL, EXEMPLARY, OR CONSEQUENTIAL DAMAGES (INCLUDING, BUT NOT LIMITED TO, PROCUREMENT OF SUBSTITUTE GOODS OR
# SERVICES; LOSS OF USE, DATA, OR PROFITS; OR BUSINESS INTERRUPTION) HOWEVER CAUSED AND ON ANY THEORY OF LIABILITY,
# WHETHER IN CONTRACT, STRICT LIABILITY, OR TORT (INCLUDING NEGLIGENCE OR OTHERWISE) ARISING IN ANY WAY OUT OF THE USE
# OF THIS SOFTWARE, EVEN IF ADVISED OF THE POSSIBILITY OF SUCH DAMAGE.

# Authors:
# - Colin Estep
# - Dagmawi Mulugeta

import logging
import pickle
from typing import Any, Dict, Set, Tuple

import matplotlib.pyplot as plt
import numpy as np
import pandas as pd
import shap
from numpy.typing import NDArray
from sklearn.base import BaseEstimator, TransformerMixin
from sklearn.preprocessing import MultiLabelBinarizer

from .utils import load_json_file, safe_create_path, save_json_data

app_meta_fields = ["key", "application"]

app_numeric_feature_fields = [
    "transactions",
    "refered_traffic_pct",
    "referer_domain_cnt",
    "unique_actions",
    "http_status_cnt",
    "http_method_cnt",
    "req_content_type_cnt",
    "resp_content_type_cnt",
    "avg_time_interval_sec",
    "std_time_interval_sec",
    "median_time_interval_sec",
    "range_time_interval_sec",
    "range_timestamp",
    "max_time_taken_ms",
    "min_time_taken_ms",
    "sum_time_taken_ms",
    "avg_time_taken_ms",
    "std_time_taken_ms",
    "median_time_taken_ms",
    "range_time_taken_ms",
    "max_client_bytes",
    "min_client_bytes",
    "sum_client_bytes",
    "avg_client_bytes",
    "std_client_bytes",
    "median_client_bytes",
    "range_client_bytes",
    "max_server_bytes",
    "min_server_bytes",
    "sum_server_bytes",
    "avg_server_bytes",
    "std_server_bytes",
    "median_server_bytes",
    "range_server_bytes",
    "web_traffic_pct",
    "cloud_traffic_pct",
    "sequence_num_keys",
    "sequence_max_key_length",
    "sequence_min_key_length",
    "sequence_max_val",
    "sequence_min_val",
    "sequence_sum_val",
    "sequence_avg_val",
    "sequence_std_val",
    "sequence_median_val",
    "sequence_range_val",
]

app_str_non_numeric_feature_fields = ["domain"]

app_arr_non_numeric_feature_fields = [
    "http_methods",
    "http_statuses",
    "req_content_types",
    "resp_content_types",
]

app_feature_fields = (
    app_meta_fields
    + app_numeric_feature_fields
    + app_str_non_numeric_feature_fields
    + app_arr_non_numeric_feature_fields
)


malware_meta_fields = [
    "key"
]
malware_feature_columns = malware_meta_fields + [
    "referer_domain_cnt", "unique_actions", "key_hostname_cnt", "domain_cnt",

    "http_status_cnt", "http_method_cnt", "req_content_type_cnt", "resp_content_type_cnt",

    "avg_time_interval_sec", "std_time_interval_sec", "median_time_interval_sec", "range_time_interval_sec",
    "range_timestamp",

    "max_time_taken_ms", "min_time_taken_ms", "sum_time_taken_ms", "avg_time_taken_ms", "std_time_taken_ms",
    "median_time_taken_ms", "range_time_taken_ms",
    "max_client_bytes", "min_client_bytes", "sum_client_bytes", "avg_client_bytes", "std_client_bytes",
    "median_client_bytes", "range_client_bytes",
    "max_server_bytes", "min_server_bytes", "sum_server_bytes", "avg_server_bytes", "std_server_bytes",
    "median_server_bytes", "range_server_bytes",

    "refered_traffic_pct", 'web_traffic_pct', 'cloud_traffic_pct',

    "sequence_num_keys", "sequence_max_key_length", "sequence_min_key_length", "sequence_max_val", "sequence_min_val",
    "sequence_sum_val", "sequence_avg_val", "sequence_std_val", "sequence_median_val", "sequence_range_val",

    "key_hostnames", "http_methods", "http_statuses", "req_content_types", "resp_content_types"
]


<<<<<<< HEAD
def load_app_model(app_model_path):
    with open(app_model_path, "rb") as _file:
=======
def load_malware_model(combined_app_model_path: str) -> Any:
    """
    Load the malware model from the specified path.

    Args:
        combined_app_model_path (str): The path to the combined app model file.

    Returns:
        model: The loaded malware model.
    """
    with open(combined_app_model_path, "rb") as _file:
>>>>>>> 194973d2
        model = pickle.load(_file)[0]
    return model


<<<<<<< HEAD
def load_domain_model(domain_model_path):
    with open(domain_model_path, "rb") as _file:
=======
def load_app_models(app_model_path: str) -> Tuple[Set, Dict]:
    """
    Load the application models from the specified path.

    Args:
        app_model_path (str): The path to the app model file.

    Returns:
        Tuple[set, dict]: A set of apps and a dictionary of models.
    """
    with open(app_model_path, "rb") as _file:
>>>>>>> 194973d2
        raw_models = pickle.load(_file)

    models = dict()
    apps = set()

    for raw_model in raw_models:
        app = raw_model.pop("key")
        models[app] = raw_model
        apps.add(app)

    return apps, models


class MultiHotEncoder(BaseEstimator, TransformerMixin):
    """Wraps `MultiLabelBinarizer` in a form that can work with `ColumnTransformer`. Note
    that input X has to be a `pandas.DataFrame`.
    """

    def __init__(self) -> None:
        self.mlbs = []
        self.n_columns = 0
        self.categories_ = self.classes_ = []

    def fit(self, X: pd.DataFrame, y=None) -> BaseEstimator:
        """
        Fit the MultiHotEncoder to the data.

        Args:
            X (pd.DataFrame): The input data to fit.
            y: Ignored, not used in this transformer.

        Returns:
            self: The fitted transformer.
        """
        for i in range(X.shape[1]):  # X can be of multiple columns
            mlb = MultiLabelBinarizer()
            mlb.fit(X.iloc[:, i])
            self.mlbs.append(mlb)
            self.classes_.append(mlb.classes_)
            self.n_columns += 1
        return self

    def transform(self, X: pd.DataFrame) -> NDArray:
        """
        Transform the input data using the fitted MultiHotEncoder.

        Args:
            X (pd.DataFrame): The input data to transform.

        Returns:
            np.ndarray: The transformed data as a numpy array.

        Raises:
            ValueError: If the transformer has not been fitted or if the number
                        of columns in the input data does not match the fitted data.
        """
        if self.n_columns == 0:
            raise ValueError("Please fit the transformer first.")
        if self.n_columns != X.shape[1]:
            raise ValueError(
                f"The fit transformer deals with {self.n_columns} columns "
                f"while the input has {X.shape[1]}."
            )
        result = list()
        for i in range(self.n_columns):
            result.append(self.mlbs[i].transform(X.iloc[:, i]))

        result = np.concatenate(result, axis=1)
        return result


def convert_summary_to_features(input_data: Dict) -> Tuple[pd.DataFrame, pd.DataFrame]:
    """
    Convert the input summary data to features.

    Args:
        input_data (dict): The input summary data.

    Returns:
        Tuple[pd.DataFrame, pd.DataFrame]: The original features and the processed features.
    """
    features_og = pd.json_normalize(input_data)
    features_og.reset_index()
    features_og = features_og[malware_feature_columns]

    feature_start_index = len(malware_meta_fields)
    features_pd = pd.DataFrame(
        data=features_og.to_numpy()[:, feature_start_index:],
        columns=features_og.columns[feature_start_index:],
    )
    features_pd.reset_index()
    return features_og, features_pd


def convert_supply_chain_summaries_to_features(
    input_data: Dict,
) -> Tuple[pd.DataFrame, pd.DataFrame]:
    """
    Convert the input supply chain summaries to features.

    Args:
        input_data (dict): The input supply chain summaries.

    Returns:
        Tuple[pd.DataFrame, pd.DataFrame]: The original features and the processed features.
    """
    features_og = pd.json_normalize(input_data)
    features_og.reset_index()
    features_og = features_og[app_feature_fields]

    feature_start_index = len(app_meta_fields)
    features_pd = pd.DataFrame(
        data=features_og.to_numpy()[:, feature_start_index:],
        columns=features_og.columns[feature_start_index:],
    )
    features_pd.reset_index()
    return features_og, features_pd


def detect_anomalous_app(
<<<<<<< HEAD
    input_path, app_model_path, app_prediction_directory
):
=======
    input_path: str,
    combined_app_model_path: str,
    combined_app_prediction_directory: str,
) -> None:
>>>>>>> 194973d2
    """
    Detect anomalous applications in the given input data.

    Args:
        input_path (str): The path to the input JSON file containing the data.
<<<<<<< HEAD
        app_model_path (str): The path to the pickled model.
        app_prediction_directory (str): The path to directory to store the results.
=======
        combined_app_model_path (str): The path to the combined app model file.
        combined_app_prediction_directory (str): The directory to save the predictions.
>>>>>>> 194973d2

    Returns:
        None
    """
    logger = logging.getLogger(__name__)
    logger.info(f"[x] Detecting anomalous applications in {input_path}")

    model = load_app_model(app_model_path)
    estimator = model["estimator"]
    selected_feature_names = model["selected_features"]
    classes = estimator.classes_

    features_og, features_pd = convert_summary_to_features(load_json_file(input_path))
    predictions = estimator.predict_proba(features_pd)
    features_scaled = estimator["rf_feat"].transform(
        estimator["ct"].transform(features_pd)
    )

    for observation_index, observation_key in enumerate(features_og["key"]):
        predicted_class_index = predictions[observation_index].argmax()
        predicted_class_name = classes[predicted_class_index]
        predicted_class_proba = predictions[observation_index, predicted_class_index]

        plt.clf()
        chosen_instance = features_scaled[observation_index, :]
        explainer = shap.TreeExplainer(estimator["rf"])
        shap_values = explainer.shap_values(chosen_instance)
        shap.initjs()
        exp = shap.Explanation(
            values=shap_values[..., predicted_class_index],
            base_values=explainer.expected_value[predicted_class_index],
            data=chosen_instance,
            feature_names=selected_feature_names,
        )

        shap.waterfall_plot(exp, max_display=20, show=False)
        obs_file_dir = (
            str(observation_index)
            + "_"
            + observation_key.replace(" ", "_").replace("'", "").replace("/", "")[:35]
        )
        parent_dir = f"{app_prediction_directory}/{obs_file_dir}/"
        safe_create_path(parent_dir)
        exp_png_path = f"{parent_dir}{predicted_class_name}_shap_waterfall.png"
        plt.savefig(exp_png_path, dpi=150, bbox_inches="tight")

        full_predictions = sorted(
            [
                {"class": c, "probability": round(100.0 * p, 4)}
                for p, c in zip(predictions[observation_index], classes)
            ],
            key=lambda x: x["probability"],
            reverse=True,
        )
        full_predictions_path = f"{parent_dir}full_predictions.json"
        save_json_data(full_predictions, full_predictions_path)

        logger.info(
            f"""
            i = {observation_index}
            Advertised user agent = {observation_key}
            Predicted class = {predicted_class_name} ({round(predicted_class_proba * 100, 2)}%)
            Top 3 predictions = {full_predictions[:3]}
            SHAP explanation path = {exp_png_path}
            Full predictions path = {full_predictions_path}
        \n"""
        )


<<<<<<< HEAD
def detect_anomalous_domain(input_path, domain_model_path, app_prediction_dir, prob_cutoff=0.8):
=======
def detect_anomalous_domain(
    input_path: str, app_model_path: str, app_prediction_dir: str
) -> None:
    """
    Detect anomalous domains in the given input data.

    Args:
        input_path (str): The path to the input JSON file containing the data.
        app_model_path (str): The path to the app model file.
        app_prediction_dir (str): The directory to save the predictions.

    Returns:
        None
    """
>>>>>>> 194973d2
    logger = logging.getLogger(__name__)
    apps, models = load_domain_model(domain_model_path)
    logger.info("[x] Apps found in the model: " + str(apps))
    logger.info("[x] Loading traffic from: " + str(input_path))
    features_og, features_pd = convert_supply_chain_summaries_to_features(
        load_json_file(input_path)
    )

    for observation_index, observation_series in features_og.iterrows():
        application = observation_series["application"]
        if application not in models:
            logger.info(
                "[x] Application not found in domain models: " + str(application)
            )
        else:
            logger.info(
                "[x] Application found to test supply chain compromises against: "
                + str(application)
            )
            observation_key = observation_series["key"]
            model = models[application]

            estimator = model["estimator"]
            selected_feature_names = model["selected_features"]
            classes = estimator.classes_

            predictions = estimator.predict_proba(features_pd)
            features_scaled = estimator["rf_feat"].transform(
                estimator["ct"].transform(features_pd)
            )

            predicted_class_index = predictions[observation_index].argmax()
            predicted_class_name = classes[predicted_class_index]
            predicted_class_proba = predictions[
                observation_index, predicted_class_index
            ]

            plt.clf()

            try:
                chosen_instance = features_scaled[observation_index, :].toarray()
            except:
                chosen_instance = features_scaled[observation_index, :]

            explainer = shap.TreeExplainer(estimator['rf'])
            shap_values = explainer.shap_values(chosen_instance)
            shap.initjs()
            exp = shap.Explanation(values=shap_values[..., predicted_class_index],
                                   base_values=explainer.expected_value[predicted_class_index],
                                   data=chosen_instance,
                                   feature_names=selected_feature_names)

            try:
                shap.waterfall_plot(exp[0], max_display=20, show=False)
            except:
                shap.waterfall_plot(exp, max_display=20, show=False)

            obs_file_dir = (
                str(observation_index)
                + "_"
                + observation_key.replace(" ", "_")
                .replace("'", "")
                .replace("/", "")[:35]
            )
            parent_dir = f"{app_prediction_dir}/{obs_file_dir}/"
            safe_create_path(parent_dir)
            exp_png_path = f"{parent_dir}{predicted_class_name}_shap_waterfall.png"
            plt.savefig(exp_png_path, dpi=150, bbox_inches='tight')

            full_predictions = sorted(
                [
                    {"class": c, "probability": round(100.0 * p, 4)}
                    for p, c in zip(predictions[observation_index], classes)
                ],
                key=lambda x: x["probability"],
                reverse=True,
            )
            full_predictions_path = f"{parent_dir}full_predictions.json"
            save_json_data(full_predictions, full_predictions_path)

            if (predicted_class_name == "Not specified app") and (predicted_class_proba >= prob_cutoff):
                logger.info("[!!] Potential supply chain compromise found ")
                logger.info(
                    f"""
                    i = {observation_index}
                    {observation_key}
                    Predicted class = {predicted_class_name} ({round(predicted_class_proba * 100, 2)}%)
                    Top 3 predictions = {full_predictions[:3]}
                    Full predictions path = {full_predictions_path}
                \n"""
                )<|MERGE_RESOLUTION|>--- conflicted
+++ resolved
@@ -134,42 +134,32 @@
 ]
 
 
-<<<<<<< HEAD
-def load_app_model(app_model_path):
+def load_app_model(app_model_path: str) -> Any:
+  """
+    Load the application model from the specified path.
+
+    Args:
+        app_model_path (str): The path to the app model file.
+
+    Returns:
+        model: The loaded model.
+    """
     with open(app_model_path, "rb") as _file:
-=======
-def load_malware_model(combined_app_model_path: str) -> Any:
-    """
-    Load the malware model from the specified path.
-
-    Args:
-        combined_app_model_path (str): The path to the combined app model file.
-
-    Returns:
-        model: The loaded malware model.
-    """
-    with open(combined_app_model_path, "rb") as _file:
->>>>>>> 194973d2
         model = pickle.load(_file)[0]
     return model
 
 
-<<<<<<< HEAD
-def load_domain_model(domain_model_path):
+def load_domain_model(domain_model_path: str) -> Tuple[Set, Dict]:
+    """
+    Load the domain model from the specified path.
+
+    Args:
+        domain_model_path (str): The path to the domain model file.
+
+    Returns:
+        Tuple[set, dict]: A set of apps and a dictionary of models.
+    """
     with open(domain_model_path, "rb") as _file:
-=======
-def load_app_models(app_model_path: str) -> Tuple[Set, Dict]:
-    """
-    Load the application models from the specified path.
-
-    Args:
-        app_model_path (str): The path to the app model file.
-
-    Returns:
-        Tuple[set, dict]: A set of apps and a dictionary of models.
-    """
-    with open(app_model_path, "rb") as _file:
->>>>>>> 194973d2
         raw_models = pickle.load(_file)
 
     models = dict()
@@ -290,27 +280,17 @@
 
 
 def detect_anomalous_app(
-<<<<<<< HEAD
-    input_path, app_model_path, app_prediction_directory
-):
-=======
     input_path: str,
-    combined_app_model_path: str,
-    combined_app_prediction_directory: str,
+    app_model_path: str,
+    app_prediction_directory: str,
 ) -> None:
->>>>>>> 194973d2
     """
     Detect anomalous applications in the given input data.
 
     Args:
         input_path (str): The path to the input JSON file containing the data.
-<<<<<<< HEAD
         app_model_path (str): The path to the pickled model.
-        app_prediction_directory (str): The path to directory to store the results.
-=======
-        combined_app_model_path (str): The path to the combined app model file.
-        combined_app_prediction_directory (str): The directory to save the predictions.
->>>>>>> 194973d2
+        app_prediction_directory (str): The directory to save the predictions.
 
     Returns:
         None
@@ -379,12 +359,8 @@
         \n"""
         )
 
-
-<<<<<<< HEAD
-def detect_anomalous_domain(input_path, domain_model_path, app_prediction_dir, prob_cutoff=0.8):
-=======
 def detect_anomalous_domain(
-    input_path: str, app_model_path: str, app_prediction_dir: str
+    input_path: str, domain_model_path: str, app_prediction_dir: str, prob_cutoff: float = 0.8
 ) -> None:
     """
     Detect anomalous domains in the given input data.
@@ -393,11 +369,11 @@
         input_path (str): The path to the input JSON file containing the data.
         app_model_path (str): The path to the app model file.
         app_prediction_dir (str): The directory to save the predictions.
+        prob_cutoff (float): The cutoff for probability to determine if it's anomalous.
 
     Returns:
         None
     """
->>>>>>> 194973d2
     logger = logging.getLogger(__name__)
     apps, models = load_domain_model(domain_model_path)
     logger.info("[x] Apps found in the model: " + str(apps))
